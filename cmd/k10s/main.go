--- conflicted
+++ resolved
@@ -3,10 +3,6 @@
 import (
 	"flag"
 	"fmt"
-<<<<<<< HEAD
-=======
-	"log"
->>>>>>> 298dfa7f
 	"log/slog"
 	"os"
 	"strings"
@@ -20,7 +16,6 @@
 	"github.com/shvbsle/k10s/internal/tui"
 )
 
-<<<<<<< HEAD
 // parseLogLevel parses a log level string and returns the corresponding slog.Level.
 // Supports: debug, info, warn, error (case-insensitive).
 // Returns slog.LevelInfo if the level string is invalid.
@@ -76,9 +71,6 @@
 	}
 
 	// Use XDG state directory for cross-platform log storage
-=======
-func setupLogging() error {
->>>>>>> 298dfa7f
 	logPath, err := xdg.StateFile("k10s/k10s.log")
 	if err != nil {
 		return "", fmt.Errorf("could not get log path: %w", err)
@@ -147,6 +139,7 @@
 	slog.Info("k10s starting", "version", tui.Version)
 	slog.Info("configuration loaded", "page_size", cfg.PageSize)
 
+	// Don't exit on failure, let TUI handle it
 	client, err := k8s.NewClient()
 	if err != nil {
 		slog.Warn("could not initialize Kubernetes client", "error", err)
@@ -160,17 +153,13 @@
 		}
 	}
 
-<<<<<<< HEAD
+	// Initialize plugin registry
+	pluginRegistry := plugins.NewRegistry()
+	pluginRegistry.Register(kitten.New())
+	slog.Info("loaded plugins", "count", len(pluginRegistry.List()))
+
 	// Works even if client is nil or disconnected
 	slog.Info("starting TUI")
-	m := tui.New(cfg, client)
-=======
-	pluginRegistry := plugins.NewRegistry()
-	pluginRegistry.Register(kitten.New())
-	log.Printf("Loaded %d plugins", len(pluginRegistry.List()))
-
-	log.Printf("Starting TUI...")
->>>>>>> 298dfa7f
 
 	for {
 		p := tea.NewProgram(
@@ -179,14 +168,10 @@
 			tea.WithMouseCellMotion(),
 		)
 
-<<<<<<< HEAD
-	if _, err := p.Run(); err != nil {
-		slog.Error("TUI error", "error", err)
-		os.Exit(1)
-=======
 		finalModel, err := p.Run()
 		if err != nil {
-			log.Fatal(err)
+			slog.Error("TUI error", "error", err)
+			os.Exit(1)
 		}
 
 		if finalModel == nil {
@@ -209,7 +194,6 @@
 		}
 
 		slog.Info("returning to k10s TUI")
->>>>>>> 298dfa7f
 	}
 
 	slog.Info("k10s exiting")
