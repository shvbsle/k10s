--- conflicted
+++ resolved
@@ -104,7 +104,6 @@
 
 // updateTableDataForResources updates table with Kubernetes resources.
 func (m *Model) updateTableDataForResources() {
-<<<<<<< HEAD
 	// Use filtered resources if search is active, otherwise use all resources
 	displayResources := m.resources
 	if m.activeSearchQuery != "" {
@@ -114,31 +113,22 @@
 		displayResources = m.filteredResources
 	}
 
-	start := m.paginator.Page * m.paginator.PerPage
-	end := start + m.paginator.PerPage
-	if end > len(displayResources) {
-		end = len(displayResources)
-	}
-
-	pageResources := displayResources[start:end]
-=======
 	// Bounds checking to prevent slice out of range
-	if len(m.resources) == 0 {
+	if len(displayResources) == 0 {
 		m.table.SetRows([]table.Row{})
 		m.paginator.SetTotalPages(0)
 		return
 	}
 
 	start := m.paginator.Page * m.paginator.PerPage
-	if start >= len(m.resources) {
+	if start >= len(displayResources) {
 		start = 0
 		m.paginator.Page = 0
 	}
 
-	end := min(start+m.paginator.PerPage, len(m.resources))
-
-	pageResources := m.resources[start:end]
->>>>>>> e40f5ae8
+	end := min(start+m.paginator.PerPage, len(displayResources))
+
+	pageResources := displayResources[start:end]
 	rows := make([]table.Row, len(pageResources))
 
 	for i, res := range pageResources {
@@ -151,7 +141,6 @@
 
 // updateTableDataForLogs updates table with container logs.
 func (m *Model) updateTableDataForLogs() {
-<<<<<<< HEAD
 	// Use filtered logs if search is active, otherwise use all logs
 	displayLogLines := m.logLines
 	if m.activeSearchQuery != "" {
@@ -161,31 +150,22 @@
 		displayLogLines = m.filteredLogLines
 	}
 
-	start := m.paginator.Page * m.paginator.PerPage
-	end := start + m.paginator.PerPage
-	if end > len(displayLogLines) {
-		end = len(displayLogLines)
-	}
-
-	pageLogLines := displayLogLines[start:end]
-=======
 	// Bounds checking to prevent slice out of range
-	if len(m.logLines) == 0 {
+	if len(displayLogLines) == 0 {
 		m.table.SetRows([]table.Row{})
 		m.paginator.SetTotalPages(0)
 		return
 	}
 
 	start := m.paginator.Page * m.paginator.PerPage
-	if start >= len(m.logLines) {
+	if start >= len(displayLogLines) {
 		start = 0
 		m.paginator.Page = 0
 	}
 
-	end := min(start+m.paginator.PerPage, len(m.logLines))
-
-	pageLogLines := m.logLines[start:end]
->>>>>>> e40f5ae8
+	end := min(start+m.paginator.PerPage, len(displayLogLines))
+
+	pageLogLines := displayLogLines[start:end]
 	var rows []table.Row
 
 	for _, logLine := range pageLogLines {
@@ -254,10 +234,9 @@
 		nsDisplay = "all"
 	}
 
-<<<<<<< HEAD
 	// Show filtered count if search is active
 	count := len(m.resources)
-	if m.resourceType == k8s.ResourceLogs {
+	if m.currentGVR.Resource == k8s.ResourceLogs {
 		count = len(m.logLines)
 		if m.activeSearchQuery != "" || m.searchQuery != "" {
 			count = len(m.filteredLogLines)
@@ -268,10 +247,7 @@
 		}
 	}
 
-	headerText := fmt.Sprintf(" %s[%s](%d) ", m.resourceType, nsDisplay, count)
-=======
-	headerText := fmt.Sprintf(" %s [%s] (%d) ", k8s.FormatGVR(m.currentGVR), nsDisplay, len(m.resources))
->>>>>>> e40f5ae8
+	headerText := fmt.Sprintf(" %s [%s] (%d) ", k8s.FormatGVR(m.currentGVR), nsDisplay, count)
 	headerStyle := lipgloss.NewStyle().Foreground(lipgloss.Color("214")).Bold(true)
 
 	borderColor := lipgloss.Color("240")
