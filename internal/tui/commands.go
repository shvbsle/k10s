package tui

import (
	"bytes"
	"context"
	"fmt"
	"strings"
	"text/template"

	tea "github.com/charmbracelet/bubbletea"
	"github.com/charmbracelet/lipgloss"
	"github.com/samber/lo"
	"github.com/shvbsle/k10s/internal/k8s"
	"github.com/shvbsle/k10s/internal/log"
	"github.com/shvbsle/k10s/internal/plugins"
	"github.com/shvbsle/k10s/internal/tui/cli"
	"github.com/shvbsle/k10s/internal/tui/resources"
	metav1 "k8s.io/apimachinery/pkg/apis/meta/v1"
	"k8s.io/apimachinery/pkg/apis/meta/v1/unstructured"
	"k8s.io/apimachinery/pkg/fields"
	"k8s.io/apimachinery/pkg/runtime/schema"
)

type launchPluginMsg struct {
	plugin plugins.Plugin
}

// executeCommand processes a command string and returns the appropriate tea command.
func (m *Model) executeCommand(command string) tea.Cmd {
	originalCommand := command
	command = strings.ToLower(strings.TrimSpace(command))
	log.G().Info("executing command", "command", command)

	parts := strings.Fields(command)
	if len(parts) == 0 {
		return nil
	}

	baseCommand := parts[0]
	args := parts[1:]

	if plugin, ok := m.pluginRegistry.GetByCommand(baseCommand); ok {
		return m.launchPluginCmd(plugin)
	}

	switch baseCommand {
	case "quit", "q":
		return tea.Quit
	case "reconnect", "r":
		return m.reconnectCmd()
	case "resource":
		if len(args) == 0 {
			return m.showCommandError(fmt.Sprintf("not enough arguments for command `%s`", originalCommand))
		}
		return m.resourceCommand(args[0], lo.Drop(args, 1))
	case "cplogs", "cp":
		// For cplogs, we need to preserve case in file paths, so use original args
		args := lo.Drop(strings.Fields(originalCommand), 1)
		return m.executeCplogsCommand(args)
	}

	return m.showCommandError(fmt.Sprintf("did not recognize command `%s`", originalCommand))
}

func (m *Model) resourceCommand(command string, args []string) tea.Cmd {
	before, after, found := strings.Cut(command, "/")
	if found {
		m.currentGVR.Version = after
	}
	gr := schema.ParseGroupResource(before)
	m.currentGVR.Resource = gr.Resource
	m.currentGVR.Group = gr.Group

	namespace := cli.ParseNamespace(args)

	return m.commandWithPreflights(
		m.loadResourcesWithNamespace(m.currentGVR, namespace, metav1.ListOptions{}),
		m.requireConnection,
	)
}

// showCommandError returns a command that sets the command error and clears it after 5 seconds.
func (*Model) showCommandError(errMsg string) tea.Cmd {
	return func() tea.Msg {
		return commandErrMsg{errMsg}
	}
}

// loadResources creates a command that loads the specified resource type using current namespace.
func (m *Model) loadResources(resource string) tea.Cmd {
	return m.loadResourcesWithNamespace(metav1.Unversioned.WithResource(resource), m.currentNamespace, metav1.ListOptions{})
}

// loadResources creates a command that loads the specified resource type using current namespace.
func (m *Model) loadResourcesGVR(gvr schema.GroupVersionResource) tea.Cmd {
	return m.loadResourcesWithNamespace(gvr, m.currentNamespace, metav1.ListOptions{})
}

// loadResourcesWithNamespace creates a command that loads the specified resource type from a specific namespace.
func (m *Model) loadResourcesWithNamespace(gvr schema.GroupVersionResource, namespace string, listOptions metav1.ListOptions) tea.Cmd {
	return func() tea.Msg {
		resourceList, err := m.k8sClient.Dynamic().
			Resource(gvr).
			Namespace(namespace).
			List(context.TODO(), listOptions)
		if err != nil {
			log.G().Error("failed to load resources", "gvr", gvr, "error", err)
			return errMsg{err}
		}

		return resourcesLoadedMsg{
			gvr:         gvr,
			namespace:   namespace,
			listOptions: listOptions,
			resources: lo.Map(resourceList.Items, func(object unstructured.Unstructured, _ int) k8s.OrderedResourceFields {
				return k8s.OrderedResourceFields(lo.Map(resources.GetResourceView(gvr.Resource).Fields, func(field resources.ResourceViewField, _ int) string {
					// TODO: handle more gracefully
					return lo.Must(field.Resolver.Resolve(object))
				}))
			}),
		}
	}
}

// reconnectCmd creates a command that attempts to reconnect to the cluster.
func (m *Model) reconnectCmd() tea.Cmd {
	return func() tea.Msg {
		if m.k8sClient == nil {
			log.G().Warn("reconnect failed", "reason", "no client available")
			return errMsg{fmt.Errorf("no client available")}
		}

		log.G().Info("attempting to reconnect to cluster")
		err := m.k8sClient.Reconnect()
		if err != nil {
			log.G().Error("reconnect failed", "error", err)
			return errMsg{fmt.Errorf("reconnect failed: %w", err)}
		}

		log.G().Info("reconnect successful, loading resources")
		return m.loadResources(m.currentGVR.Resource)
	}
}

func (m *Model) launchPluginCmd(plugin plugins.Plugin) tea.Cmd {
	return func() tea.Msg {
		log.G().Info("launching plugin command", "plugin", plugin.Name())
		return launchPluginMsg{plugin: plugin}
	}
}

// requireConnection wraps a command to only execute if connected to a cluster.
func (m *Model) requireConnection() error {
	if !m.isConnected() {
		return fmt.Errorf("not connected to cluster. Use :reconnect")
	}
	return nil
}

// renderCommandInput renders the command input field with suggestions.
func (m *Model) renderCommandInput(b *strings.Builder) {
	// Simple command input with inline autocomplete
	promptStyle := lipgloss.NewStyle().Foreground(lipgloss.Color("39")).Bold(true)
	suggestionStyle := lipgloss.NewStyle().Foreground(lipgloss.Color("241"))

	b.WriteString(promptStyle.Render(":"))
	b.WriteString(m.commandInput.View())

	// Show autocomplete suggestions inline
	if len(m.commandInput.Value()) > 0 {
		args := cli.ParseArgs(m.commandInput.Value())
		suggestions := m.commandSuggester.Suggestions(args.AsList()...)
		if len(suggestions) > 0 {
			b.WriteString(suggestionStyle.Render(fmt.Sprintf("(%s)", strings.Join(suggestions[:min(3, len(suggestions))], ", "))))
		}
	}
}

// drillDown handles drilling down into a selected resource.
// TODO: refactor to not use ordered fields.
func (m *Model) drillDown(selectedResource k8s.OrderedResourceFields) tea.Cmd {
	var selectedNamespace, selectedName string
	if nameIndex, ok := k8s.NameColumn(m.table.Columns()); ok {
		selectedName = selectedResource[nameIndex]
	}
	if namespaceIndex, ok := k8s.NamespaceColumn(m.table.Columns()); ok {
		selectedNamespace = selectedResource[namespaceIndex]
	}

	// overrides for certain views
	switch m.currentGVR.Resource {
	// TODO: maybe could pick another action for pod drill down via config
	// override?
	case k8s.ResourcePods:
		return func() tea.Msg {
			resources, err := m.k8sClient.ListContainersForPod(selectedName, selectedNamespace)
			if err != nil {
				log.TUI().Error("Failed to load containers", "error", err)
				return errMsg{err}
			}
			return resourcesLoadedMsg{
				resources: resources,
				// TODO: this gets weird because containers and logs arent
				// kuberetes resources. this overall needs to be stored as a
				// different concept for views and for resources.
				gvr:       schema.GroupVersionResource{Resource: k8s.ResourceContainers},
				namespace: selectedNamespace,
			}
		}
	case k8s.ResourceContainers:
		return func() tea.Msg {
			memento, ok := m.navigationHistory.FindMementoByResourceType(k8s.ResourcePods)
			if !ok {
				log.TUI().Error("Failed to get pod info from outer memento")
				return errMsg{fmt.Errorf("failed to get pod info")}
			}
			var (
				podName      = memento.resourceName
				podNamespace = memento.namespace
			)
			logLines, err := m.k8sClient.GetContainerLogs(podName, podNamespace, selectedName, m.config.LogTailLines, true)
			if err != nil {
				log.TUI().Error("Failed to load logs", "error", err)
				return errMsg{err}
			}
			return logsLoadedMsg{
				logLines:  logLines,
				namespace: selectedNamespace,
			}
		}
	case k8s.ResourceLogs:
		// TODO: noop, cant select logs
		return nil
	}

	resourceView := resources.GetResourceView(m.currentGVR.Resource)

	if resourceView.DrillDown == nil {
		log.TUI().Warn("drill down not supported for this resource", "GVR", m.currentGVR)
		return func() tea.Msg {
			return errMsg{err: fmt.Errorf("drill down not supported for this type: %s", m.currentGVR)}
		}
	}

	object, _ := m.k8sClient.Dynamic().
		Resource(m.currentGVR).
		Namespace(m.currentNamespace).
		Get(context.TODO(), selectedName, metav1.GetOptions{})

	fieldSelector := fields.AndSelectors(lo.Map(resourceView.DrillDown.SelectorTemplates, func(selectorTemplate string, _ int) fields.Selector {
		var fieldSelectorBuffer bytes.Buffer
		lo.Must0(template.Must(template.New("").Parse(selectorTemplate)).Execute(&fieldSelectorBuffer, object.UnstructuredContent()))
		return fields.ParseSelectorOrDie(fieldSelectorBuffer.String())
	})...)

	m.currentNamespace = metav1.NamespaceAll
	if m.isNamespaced(m.currentGVR.Resource) {
		m.currentNamespace = selectedNamespace
	}

	return m.loadResourcesWithNamespace(
		metav1.Unversioned.WithResource(resourceView.DrillDown.Resource),
		m.currentNamespace,
		metav1.ListOptions{
			FieldSelector: fieldSelector.String(),
		},
	)
}

func (m *Model) commandWithPreflights(cmd tea.Cmd, preflights ...func() error) tea.Cmd {
	for _, preflight := range preflights {
		if err := preflight(); err != nil {
			return func() tea.Msg {
				return commandErrMsg{message: err.Error()}
			}
		}
	}
<<<<<<< HEAD
}

// filterResources filters resources based on the search query.
// It searches across the Name, Namespace, Node, Status, and Extra fields.
//
// Note: This performs client-side filtering for maximum flexibility. Kubernetes
// FieldSelector only supports exact matches on specific fields (like metadata.name),
// not substring matching, so client-side filtering provides a better UX.
func (m Model) filterResources(query string) []k8s.Resource {
	if query == "" {
		return m.resources
	}

	query = strings.ToLower(query)
	var filtered []k8s.Resource

	for _, res := range m.resources {
		// Search in name, namespace, node, status, and extra fields
		if strings.Contains(strings.ToLower(res.Name), query) ||
			strings.Contains(strings.ToLower(res.Namespace), query) ||
			strings.Contains(strings.ToLower(res.Node), query) ||
			strings.Contains(strings.ToLower(res.Status), query) ||
			strings.Contains(strings.ToLower(res.Extra), query) {
			filtered = append(filtered, res)
		}
	}

	return filtered
}

// filterLogLines filters log lines based on the search query.
// It searches in the Content and Timestamp fields.
func (m Model) filterLogLines(query string) []k8s.LogLine {
	if query == "" {
		return m.logLines
	}

	query = strings.ToLower(query)
	var filtered []k8s.LogLine

	for _, logLine := range m.logLines {
		// Search in content and timestamp fields
		if strings.Contains(strings.ToLower(logLine.Content), query) ||
			strings.Contains(strings.ToLower(logLine.Timestamp), query) {
			filtered = append(filtered, logLine)
		}
	}

	return filtered
}

// renderSearchInput renders the search input field with match counter.
func (m Model) renderSearchInput(b *strings.Builder) {
	promptStyle := lipgloss.NewStyle().Foreground(lipgloss.Color("39")).Bold(true)
	resultStyle := lipgloss.NewStyle().Foreground(lipgloss.Color("241"))

	b.WriteString(promptStyle.Render("/"))
	b.WriteString(m.searchInput.View())

	// Show result count while typing
	if len(m.searchInput.Value()) > 0 {
		var matchCount, totalCount int
		if m.resourceType == k8s.ResourceLogs {
			matchCount = len(m.filteredLogLines)
			totalCount = len(m.logLines)
		} else {
			matchCount = len(m.filteredResources)
			totalCount = len(m.resources)
		}
		b.WriteString("  ")
		b.WriteString(resultStyle.Render(fmt.Sprintf("(%d/%d matches)", matchCount, totalCount)))
	}
=======
	return cmd
>>>>>>> e40f5ae8
}<|MERGE_RESOLUTION|>--- conflicted
+++ resolved
@@ -275,30 +275,33 @@
 			}
 		}
 	}
-<<<<<<< HEAD
+	return cmd
 }
 
 // filterResources filters resources based on the search query.
-// It searches across the Name, Namespace, Node, Status, and Extra fields.
+// It searches across all fields in the resource.
 //
 // Note: This performs client-side filtering for maximum flexibility. Kubernetes
 // FieldSelector only supports exact matches on specific fields (like metadata.name),
 // not substring matching, so client-side filtering provides a better UX.
-func (m Model) filterResources(query string) []k8s.Resource {
+func (m Model) filterResources(query string) []k8s.OrderedResourceFields {
 	if query == "" {
 		return m.resources
 	}
 
 	query = strings.ToLower(query)
-	var filtered []k8s.Resource
+	var filtered []k8s.OrderedResourceFields
 
 	for _, res := range m.resources {
-		// Search in name, namespace, node, status, and extra fields
-		if strings.Contains(strings.ToLower(res.Name), query) ||
-			strings.Contains(strings.ToLower(res.Namespace), query) ||
-			strings.Contains(strings.ToLower(res.Node), query) ||
-			strings.Contains(strings.ToLower(res.Status), query) ||
-			strings.Contains(strings.ToLower(res.Extra), query) {
+		// Search in all fields of the resource
+		found := false
+		for _, field := range res {
+			if strings.Contains(strings.ToLower(field), query) {
+				found = true
+				break
+			}
+		}
+		if found {
 			filtered = append(filtered, res)
 		}
 	}
@@ -338,7 +341,7 @@
 	// Show result count while typing
 	if len(m.searchInput.Value()) > 0 {
 		var matchCount, totalCount int
-		if m.resourceType == k8s.ResourceLogs {
+		if m.currentGVR.Resource == k8s.ResourceLogs {
 			matchCount = len(m.filteredLogLines)
 			totalCount = len(m.logLines)
 		} else {
@@ -348,7 +351,4 @@
 		b.WriteString("  ")
 		b.WriteString(resultStyle.Render(fmt.Sprintf("(%d/%d matches)", matchCount, totalCount)))
 	}
-=======
-	return cmd
->>>>>>> e40f5ae8
 }