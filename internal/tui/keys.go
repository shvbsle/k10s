--- conflicted
+++ resolved
@@ -22,24 +22,7 @@
 	Autoscroll key.Binding
 	ToggleTime key.Binding
 	WrapText   key.Binding
-<<<<<<< HEAD
-}
-
-// ShortHelp returns a short help text for the key bindings
-func (k keyMap) ShortHelp() []key.Binding {
-	return []key.Binding{k.Up, k.Down, k.Enter, k.Back, k.Command, k.Search, k.Quit}
-}
-
-// FullHelp returns the full help text for all key bindings
-func (k keyMap) FullHelp() [][]key.Binding {
-	return [][]key.Binding{
-		{k.Up, k.Down, k.GotoTop, k.GotoBottom},
-		{k.Left, k.Right, k.AllNS, k.DefaultNS},
-		{k.Enter, k.Back, k.Command, k.Search, k.Quit},
-	}
-=======
 	CopyLogs   key.Binding
->>>>>>> e40f5ae8
 }
 
 // newKeyMap creates a new keyMap with all bindings configured
