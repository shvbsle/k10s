--- conflicted
+++ resolved
@@ -1,8 +1,4 @@
-<<<<<<< HEAD
-# k10s (kittens)
-=======
 # k10s
->>>>>>> a0a43e19
 
 🙀 A modern, pretty TUI for Kubernetes, tuned for AI/ML clusters. 
 
@@ -139,13 +135,10 @@
 
 Contributions are welcome! Please feel free to submit a Pull Request.
 
-<<<<<<< HEAD
 ## Releasing
 
 See [RELEASING.md](RELEASING.md) for detailed instructions on creating releases.
 
-=======
->>>>>>> a0a43e19
 ## License
 
 Apache 2.0 - see LICENSE file for details